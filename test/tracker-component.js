/* globals describe before after afterEach it */
/* @flow */

import { expect } from 'chai';

import { Tracker } from '../src/tracker-component';
import { setCookie } from '../src/lib/cookie-utils';
// $FlowFixMe
import generateIdModule from '../src/generate-id';

const decode = (encodedDataParam : string) : string => {
    return JSON.parse(atob(decodeURIComponent(encodedDataParam)));
};

const extractDataParam = (url : string) : string => {
    return decode(
        (url.match(/\?data=(.+)$/) || [
            '',
            encodeURIComponent(btoa(JSON.stringify({})))
        ])[1]
    );
};

// $FlowFixMe
describe('paypal.Tracker', () => {
    let appendChildCalls = 0;
    const appendChild = () => {
        appendChildCalls += 1;
    };
    const propertyId = 'hello-there';
    let fetchCalls = [];
    window.fetch = (url, options) => {
        fetchCalls.push([ url, options ]);
        return Promise.resolve({
            url,
            body: options.body,
            status: 200,
            json: () => ({ hello: 'hi' })
        });
    };

    const deviceInfo = {
        screenWidth: '1000',
        screenHeight: '750',
        colorDepth: '300',
        deviceType: 'desktop',
        browserHeight: '400',
        browserWidth: '400'
    };

    const imgMock = {
        src: '',
        style: {},
        addEventListener: () => {
            /* empty */
        }
    };

    const createElement = (elementType : string) => {
        // $FlowFixMe
        expect(elementType).to.equal('img');
        return imgMock;
    };

    // $FlowFixMe
    const originalDocumentBodyAppendChild = document.body.appendChild;
    // $FlowFixMe
    const originalDocumentCreateElement = document.createElement;
    const originalGenerateId = generateIdModule.generateId;
    before(() => {
        const deviceLib = require('../src/lib/get-device-info');
        // $FlowFixMe
        deviceLib.getDeviceInfo = () => deviceInfo;
        // $FlowFixMe
        document.body.appendChild = appendChild;
        // $FlowFixMe
        document.createElement = createElement;
        // $FlowFixMe
        generateIdModule.generateId = () => 'abc123';
        // generateIdModule.set(() => 'abc123');
    });

    // $FlowFixMe
    after(() => {
        // $FlowFixMe
        document.body.appendChild = originalDocumentBodyAppendChild;
        // $FlowFixMe
        document.createElement = originalDocumentCreateElement;
        // $FlowFixMe
        generateIdModule.generateId = originalGenerateId;
    });

    // $FlowFixMe
    afterEach(() => {
        appendChildCalls = 0;
        imgMock.src = '';
        window.localStorage.removeItem('paypal-cr-cart');
        document.cookie = 'paypal-cr-cart=;';
        fetchCalls = [];
        window.trackEventQueue  = [];
    });

    // $FlowFixMe
    it('should be a function that returns a tracker', () => {
        const tracker = Tracker();
        expect(tracker).to.have.property('view');
        expect(tracker).to.have.property('addToCart');
        expect(tracker).to.have.property('setCart');
        expect(tracker).to.have.property('removeFromCart');
        expect(tracker).to.have.property('purchase');
        expect(tracker).to.have.property('track');
        expect(tracker).to.have.property('getIdentity');
        expect(tracker).to.have.property('cancelCart');
    });

    it('should clear stored cart content if cart is expired', () => {
        const beforeStorage = window.localStorage.getItem('paypal-cr-cart');

        window.localStorage.setItem('paypal-cr-cart-expiry', Date.now() - 10);

        expect(beforeStorage).to.equal(null);

        // Since the expiry is in the past, this initialization should clear
        // the cart and expiry.
        Tracker();

        const afterStorage = window.localStorage.getItem('paypal-cr-cart');
        const afterExpiry = window.localStorage.getItem('paypal-cr-cart-expiry');

        expect(afterStorage).to.equal(null);
        expect(afterExpiry).to.equal(null);
    });

    it('should migrate cart cookie storage to localStorage when adding an item to cart', () => {
        const products = [
            {
                id: '1',
                url: 'example.com'
            },
            {
                id: '2',
                url: 'example.com'
            },
            {
                id: '3',
                url: 'example.com'
            },
            {
                id: '4',
                url: 'example.com'
            }
        ];

        document.cookie = `paypal-cr-cart=${ JSON.stringify({ items: [
            products[0],
            products[1]
        ] }) }`;

        const tracker = Tracker();

        tracker.addToCart({ items: [
            products[2],
            products[3]
        ] });

        expect(window.localStorage.getItem('paypal-cr-cart')).equal(JSON.stringify({
            items: products
        }));
    });

    it('should send addToCart events', () => {
        const email = '__test__email3@gmail.com';
        const userName = '__test__userName3';
        const tracker = Tracker({ user: { email, name: userName } });
        expect(appendChildCalls).to.equal(0);
        tracker.setPropertyId(propertyId);
        tracker.addToCart({
            cartId: '__test__cartId',
            items: [
                {
                    id: '__test__productId',
                    url: 'https://example.com/__test__productId'
                }
            ],
            emailCampaignId: '__test__emailCampaignId',
            total: '12345.67',
            currencyCode: 'USD'
        });
        expect(JSON.stringify(extractDataParam(imgMock.src))).to.equal(
            JSON.stringify({
                cartId: '__test__cartId',
                items: [
                    {
                        id: '__test__productId',
                        url: 'https://example.com/__test__productId'
                    }
                ],
                emailCampaignId: '__test__emailCampaignId',
                total: '12345.67',
                currencyCode: 'USD',
                cartEventType: 'addToCart',
                user: {
                    email: '__test__email3@gmail.com',
                    name: '__test__userName3',
                    id: 'abc123'
                },
                propertyId,
                trackingType: 'cartEvent',
                clientId: 'abcxyz123',
                merchantId: 'xyz,hij,lmno',
                deviceInfo
            })
        );
        expect(appendChildCalls).to.equal(1);
        tracker.addToCart({
            cartId: '__test__cartId0',
            items: [
                {
                    id: '__test__productId0',
                    url: 'https://example.com/__test__productId0'
                }
            ],
            emailCampaignId: '__test__emailCampaignId0',
            total: '102345.67',
            currencyCode: 'USD'
        });
        expect(JSON.stringify(extractDataParam(imgMock.src))).to.equal(
            JSON.stringify({
                cartId: '__test__cartId0',
                items: [
                    {
                        id: '__test__productId',
                        url: 'https://example.com/__test__productId'
                    },
                    {
                        id: '__test__productId0',
                        url: 'https://example.com/__test__productId0'
                    }
                ],
                emailCampaignId: '__test__emailCampaignId0',
                total: '102345.67',
                currencyCode: 'USD',
                cartEventType: 'addToCart',
                user: {
                    email: '__test__email3@gmail.com',
                    name: '__test__userName3',
                    id: 'abc123'
                },
                propertyId,
                trackingType: 'cartEvent',
                clientId: 'abcxyz123',
                merchantId: 'xyz,hij,lmno',
                deviceInfo
            })
        );
    });

    it('should send setCart events', () => {
        const email = '__test__email4@gmail.com';
        const userName = '__test__userName4';
        const tracker = Tracker({ user: { email, name: userName } });
        tracker.setPropertyId(propertyId);
        expect(appendChildCalls).to.equal(0);
        tracker.addToCart({
            cartId: '__test__cartId0',
            items: [
                {
                    id: '__test__productId0',
                    url: 'https://example.com/__test__productId0'
                }
            ],
            emailCampaignId: '__test__emailCampaignId0',
            total: '102345.67',
            currencyCode: 'USD'
        });
        tracker.setCart({
            cartId: '__test__cartId',
            items: [
                {
                    id: '__test__productId',
                    url: 'https://example.com/__test__productId'
                }
            ],
            emailCampaignId: '__test__emailCampaignId',
            total: '12345.67',
            currencyCode: 'USD'
        });
        expect(JSON.stringify(extractDataParam(imgMock.src))).to.equal(
            JSON.stringify({
                cartId: '__test__cartId',
                items: [
                    {
                        id: '__test__productId',
                        url: 'https://example.com/__test__productId'
                    }
                ],
                emailCampaignId: '__test__emailCampaignId',
                total: '12345.67',
                currencyCode: 'USD',
                cartEventType: 'setCart',
                user: {
                    email: '__test__email4@gmail.com',
                    name: '__test__userName4',
                    id: 'abc123'
                },
                propertyId,
                trackingType: 'cartEvent',
                clientId: 'abcxyz123',
                merchantId: 'xyz,hij,lmno',
                deviceInfo
            })
        );
        expect(appendChildCalls).to.equal(2);
    });

    it('should send removeFromCart events', () => {
        const email = '__test__email5@gmail.com';
        const userName = '__test__userName5';
        const tracker = Tracker({ user: { email, name: userName } });
        tracker.setPropertyId(propertyId);
        expect(appendChildCalls).to.equal(0);
        tracker.removeFromCart({
            cartId: '__test__cartId',
            items: [
                {
                    id: '__test__productId',
                    url: 'https://example.com/__test__productId'
                }
            ]
        });

        expect(JSON.stringify(extractDataParam(imgMock.src))).to.equal(
            JSON.stringify({
                cartId: '__test__cartId',
                items: [ {
                    id: '__test__productId',
                    url: 'https://example.com/__test__productId'
                } ],
                cartEventType: 'removeFromCart',
                user: {
                    email: '__test__email5@gmail.com',
                    name: '__test__userName5',
                    id: 'abc123'
                },
                propertyId,
                trackingType: 'cartEvent',
                clientId: 'abcxyz123',
                merchantId: 'xyz,hij,lmno',
                deviceInfo
            })
        );
        expect(appendChildCalls).to.equal(1);
    });

    it('should send purchase events', () => {
        const email = '__test__email6@gmail.com';
        const userName = '__test__userName6';
        const tracker = Tracker({ user: { email, name: userName } });
        tracker.setPropertyId(propertyId);
        expect(appendChildCalls).to.equal(0);
        tracker.purchase({
            cartId: '__test__cartId'
        });
        expect(JSON.stringify(extractDataParam(imgMock.src))).to.equal(
            JSON.stringify({
                cartId: '__test__cartId',
                user: {
                    email: '__test__email6@gmail.com',
                    name: '__test__userName6',
                    id: 'abc123'
                },
                propertyId,
                trackingType: 'purchase',
                clientId: 'abcxyz123',
                merchantId: 'xyz,hij,lmno',
                deviceInfo
            })
        );
        expect(appendChildCalls).to.equal(1);
    });

    it('should send cancelCart events and clear localStorage upon cancelling cart', () => {
        const email = '__test__email7@gmail.com';
        const userName = '__test__userName7';
        const tracker = Tracker({ user: { email, name: userName } });
        expect(appendChildCalls).to.equal(0);
        tracker.cancelCart({ cartId: '__test__cartId' });
        expect(JSON.stringify(extractDataParam(imgMock.src))).to.equal(
            JSON.stringify({
                cartId: '__test__cartId',
                user: {
                    email: '__test__email7@gmail.com',
                    name: '__test__userName7',
                    id: 'abc123'
                },
                trackingType: 'cancelCart',
                clientId: 'abcxyz123',
                merchantId: 'xyz,hij,lmno',
                deviceInfo
            })
        );
        expect(appendChildCalls).to.equal(1);

        const afterStorage = window.localStorage.getItem('paypal-cr-cart');
        const afterExpiry = window.localStorage.getItem('paypal-cr-cart-expiry');

        expect(afterStorage).to.equal(null);
        expect(afterExpiry).to.equal(null);
    });

    it('should call paramsToBeaconUrl to create the url if you pass in paramsToBeaconUrl function', () => {
        const userName = '__test__userName6';
        let calledArgs;
        const paramsToBeaconUrl = (...args) => {
            calledArgs = args;
            return 'https://example.com/picture';
        };
        const tracker = Tracker({
            user: { email: '__test__email@gmail.com', name: userName },
            paramsToBeaconUrl
        });
        tracker.setPropertyId(propertyId);
        expect(appendChildCalls).to.equal(0);
        tracker.purchase({
            cartId: '__test__cartId'
        });
        expect(imgMock.src).to.equal('https://example.com/picture');
        expect(appendChildCalls).to.equal(1);
        expect(JSON.stringify(calledArgs)).to.deep.equal(
            JSON.stringify([
                {
                    trackingType: 'purchase',
                    data: {
                        cartId: '__test__cartId',
                        user: {
                            email: '__test__email@gmail.com',
                            name: '__test__userName6',
                            id: 'abc123'
                        },
                        propertyId,
                        trackingType: 'purchase',
                        clientId: 'abcxyz123',
                        merchantId: 'xyz,hij,lmno',
                        deviceInfo
                    }
                }
            ])
        );
    });

    it('should set the user', () => {
        const userName = '__test__userName9';
        const email = '__test__email9';
        const tracker = Tracker();
        tracker.setPropertyId(propertyId);
        expect(appendChildCalls).to.equal(0);
        tracker.setUser({ user: { name: userName, email } });
        expect(appendChildCalls).to.equal(1);
        expect(JSON.stringify(extractDataParam(imgMock.src))).to.equal(
            JSON.stringify({
                oldUserId: 'abc123',
                user: {
                    email: '__test__email9',
                    name: '__test__userName9',
                    id: 'abc123'
                },
                propertyId,
                trackingType: 'setUser',
                clientId: 'abcxyz123',
                merchantId: 'xyz,hij,lmno',
                deviceInfo
            })
        );
    });

    it('should allow you to instantiate a user and then set the user', () => {
        const tracker = Tracker({
            user: {
                email: '__test__oldEmail333@gmail.com'
            }
        });
        tracker.setPropertyId(propertyId);
        expect(appendChildCalls).to.equal(0);
        tracker.setUser({
            user: {
                email: '__test__email@gmail.com',
                name: '__test__name'
            }
        });
        expect(appendChildCalls).to.equal(1);
        const dataParamObject = extractDataParam(imgMock.src);
        // $FlowFixMe
        expect(JSON.stringify(dataParamObject)).to.equal(
            JSON.stringify({
                oldUserId: 'abc123',
                user: {
                    email: '__test__email@gmail.com',
                    name: '__test__name',
                    id: 'abc123'
                },
                propertyId,
                trackingType: 'setUser',
                clientId: 'abcxyz123',
                merchantId: 'xyz,hij,lmno',
                deviceInfo
            })
        );
    });

    it('should send last user set with setUser', () => {
        const tracker = Tracker();
        tracker.setPropertyId(propertyId);
        tracker.setUser({
            user: { email: '__test__email1', name: '__test__name1' }
        });
        tracker.setUser({ user: { email: '__test__email2' } });
        tracker.addToCart({
            cartId: '__test__cartId',
            items: [
                {
                    id: '__test__productId',
                    url: 'https://example.com/__test__productId'
                }
            ],
            emailCampaignId: '__test__emailCampaignId',
            total: '12345.67',
            currencyCode: 'USD'
        });
        const dataParamObject = extractDataParam(imgMock.src);
        // $FlowFixMe
        expect(JSON.stringify(dataParamObject)).to.equal(
            JSON.stringify({
                cartId: '__test__cartId',
                items: [
                    {
                        id: '__test__productId',
                        url: 'https://example.com/__test__productId'
                    }
                ],
                emailCampaignId: '__test__emailCampaignId',
                total: '12345.67',
                currencyCode: 'USD',
                cartEventType: 'addToCart',
                user: {
                    email: '__test__email2',
                    name: '__test__name1',
                    id: 'abc123'
                },
                propertyId,
                trackingType: 'cartEvent',
                clientId: 'abcxyz123',
                merchantId: 'xyz,hij,lmno',
                deviceInfo
            })
        );
    });

    it('should use document.cookie value if it exists', () => {
        setCookie('paypal-user-id', '__test__cookie-id', 10000);
        const tracker = Tracker();
        tracker.setPropertyId(propertyId);
        tracker.addToCart({
            cartId: '__test__cartId',
            items: [
                {
                    id: '__test__productId',
                    url: 'https://example.com/__test__productId'
                }
            ],
            emailCampaignId: '__test__emailCampaignId',
            total: '12345.67',
            currencyCode: 'USD'
        });
        const dataParamObject = extractDataParam(imgMock.src);
        // $FlowFixMe
        expect(JSON.stringify(dataParamObject)).to.equal(
            JSON.stringify({
                cartId: '__test__cartId',
                items: [
                    {
                        id: '__test__productId',
                        url: 'https://example.com/__test__productId'
                    }
                ],
                emailCampaignId: '__test__emailCampaignId',
<<<<<<< HEAD
                total:           '12345.67',
                currencyCode:    'USD',
                cartEventType:   'addToCart',
                user:            { id: '__test__cookie-id' },
                propertyId,
                trackingType:    'cartEvent',
                clientId:        'abcxyz123',
                merchantId:      'xyz,hij,lmno',
=======
                total: '12345.67',
                currencyCode: 'USD',
                cartEventType: 'addToCart',
                user: { id: '__test__cookie-id' },
                trackingType: 'cartEvent',
                clientId: 'abcxyz123',
                merchantId: 'xyz,hij,lmno',
>>>>>>> e324946b
                deviceInfo
            })
        );
    });

    it('should hit partner-token route when identify method is invoked', done => {
        const email = '__test__email3@gmail.com';
        const userName = '__test__userName3';
        const tracker = Tracker({ user: { email, name: userName } });
        tracker.identify(data => {
            try {
                const params = fetchCalls.pop();
                expect(params[0]).to.equal('https://paypal.com/muse/api/partner-token');
                expect(params[1].body).to.equal(JSON.stringify({
                    merchantId: 'xyz',
                    clientId: 'abcxyz123'
                }));
                expect(data).to.deep.equal({
                    hello: 'hi',
                    success: true
                });
                done();
            } catch (err) {
                done(err);
            }
        });
    });

    it('should hit partner-token route defined with paramsToTokenUrl when identify method is invoked', done => {
        const email = '__test__email3@gmail.com';
        const userName = '__test__userName3';
        const tokenUrl = 'www.blah.xyz';
        const tracker = Tracker({
            user: { email, name: userName },
            paramsToTokenUrl: () => tokenUrl
        });
        tracker.identify(data => {
            try {
                const params = fetchCalls.pop();
                expect(params[0]).to.equal(tokenUrl);
                expect(data).to.deep.equal({
                    hello: 'hi',
                    success: true
                });
                done();
            } catch (err) {
                done(err);
            }
        });
    });

    it('should return promise from identify call', done => {
        const email = '__test__email3@gmail.com';
        const userName = '__test__userName3';
        const tracker = Tracker({ user: { email, name: userName } });
        try {
            tracker.identify().then(data => {
                expect(data).to.deep.equal({
                    hello: 'hi',
                    success: true
                });
                done();
            });
        } catch (err) {
            done(err);
        }
    });

    it('should call getIdentity function with url passed in', done => {
        const email = '__test__email3@gmail.com';
        const userName = '__test__userName3';
        const tracker = Tracker({ user: { email, name: userName } });

        const data = {
            mrid: 'NA4JBW4FWCUQL',
            onIdentification: identityData => identityData
        };
        const url = 'https://www.paypal.com/muse/api/partner-token';
        const result = tracker.getIdentity(data, url).then(accessToken => {
            expect(result).to.be.a('promise');
            expect(accessToken).to.be.an('object');
            done();
        });
    });

    it('should call getIdentity function with no url passed in', done => {
        const email = '__test__email3@gmail.com';
        const userName = '__test__userName3';
        const tracker = Tracker({ user: { email, name: userName } });

        const data = {
            mrid: 'NA4JBW4FWCUQL',
            onIdentification: identityData => identityData
        };
        const result = tracker.getIdentity(data).then(accessToken => {
            expect(accessToken).to.be.an('object');
            expect(result).to.be.a('promise');
            done();
        });
    });
});<|MERGE_RESOLUTION|>--- conflicted
+++ resolved
@@ -583,24 +583,14 @@
                     }
                 ],
                 emailCampaignId: '__test__emailCampaignId',
-<<<<<<< HEAD
-                total:           '12345.67',
-                currencyCode:    'USD',
-                cartEventType:   'addToCart',
-                user:            { id: '__test__cookie-id' },
-                propertyId,
-                trackingType:    'cartEvent',
-                clientId:        'abcxyz123',
-                merchantId:      'xyz,hij,lmno',
-=======
                 total: '12345.67',
                 currencyCode: 'USD',
                 cartEventType: 'addToCart',
                 user: { id: '__test__cookie-id' },
+                propertyId,
                 trackingType: 'cartEvent',
                 clientId: 'abcxyz123',
                 merchantId: 'xyz,hij,lmno',
->>>>>>> e324946b
                 deviceInfo
             })
         );
