/* @flow */
import 'whatwg-fetch'; // eslint-disable-line import/no-unassigned-import

import { getClientID, getMerchantID } from '@paypal/sdk-client/src';

// $FlowFixMe
import generate from './generate-id';
import { getCookie, setCookie } from './lib/cookie-utils';
import getJetlore from './lib/jetlore';
import { getDeviceInfo } from './lib/get-device-info';

type TrackingType = 'view' | 'cartEvent' | 'purchase' | 'setUser';

type CartEventType = 'addToCart' | 'setCart' | 'removeFromCart';

type Product = {|
    id : string,
    title? : string,
    url? : string,
    description? : string,
    imageUrl? : string,
    otherImages? : $ReadOnlyArray<string>,
    keywords? : $ReadOnlyArray<string>,
    price? : string,
    quantity? : string
|};

type ViewData = {| page : string, title? : string |};

type CartData = {|
    cartId? : string,
    items : $ReadOnlyArray<Product>,
    emailCampaignId? : string,
    total? : string,
    currencyCode? : string
|};

type RemoveCartData = {|
    cartId? : string,
    items : $ReadOnlyArray<{ id : string }>
|};

type PurchaseData = {| cartId : string |};

type UserData = {|
    user : {|
        email : string,
        name? : string
    |}
|};

type ParamsToBeaconUrl = ({
    trackingType : TrackingType,
    data : ViewData | CartData | RemoveCartData | PurchaseData
}) => string;

type ParamsToTokenUrl = () => string;

type JetloreConfig = {|
    user_id : string,
    cid : string,
    feed_id : string,
    div? : string,
    lang? : string
|};

type Config = {|
    user? : {|
        email? : string, // mandatory if unbranded cart recovery
        name? : string
    |},
<<<<<<< HEAD
    properties? : Object,
=======
    propertyId? : string, 
>>>>>>> 63cdf30c
    paramsToBeaconUrl? : ParamsToBeaconUrl,
    paramsToTokenUrl? : ParamsToTokenUrl,
    jetlore? : {|
        user_id : string,
        access_token : string,
        feed_id : string,
        div? : string,
        lang? : string
    |}
|};

const sevenDays = 6.048e+8;

const getUserIdCookie = () : ?string => {
    return getCookie('paypal-user-id') || null;
};

const setRandomUserIdCookie = () : void => {
    const ONE_MONTH_IN_MILLISECONDS = 30 * 24 * 60 * 60 * 1000;
    setCookie('paypal-user-id', generate.generateId(), ONE_MONTH_IN_MILLISECONDS);
};

const setCartCookie = (type, data) : void => {
    const currentCookie = getCookie('paypal-cr-cart');
    if (type === 'add' && currentCookie !== '') {
        const parsedCookie = JSON.parse(currentCookie);
        const currentItems = parsedCookie && parsedCookie.items;
        if (currentItems && currentItems.length) {
            data.items = [
                ...currentItems,
                ...data.items
            ];
        }
    }
    setCookie('paypal-cr-cart', JSON.stringify(data), sevenDays);
};

const getJetlorePayload = (type : string, options : Object) : Object => {
    const { payload } = options;
    switch (type) {
    case 'addToCart':
    case 'removeFromCart':
        return {
            deal_id:   payload.deal_id,
            option_id: payload.option_id,
            count:     payload.count,
            price:     payload.price
        };
    case 'purchase':
        return {
            deal_id:   payload.deal_id,
            option_id: payload.option_id,
            count:     payload.count
        };
    case 'search':
        return {
            text: payload.text
        };
    case 'view':
        return {
            deal_id:   payload.deal_id,
            option_id: payload.option_id
        };
    case 'browse_section':
        return {
            name:        payload.name,
            refinements: payload.refinements
        };
    case 'browse_promo':
        return {
            name: payload.name,
            id:   payload.id
        };
    case 'addToWishList':
    case 'removeFromWishList':
    case 'addToFavorites':
    case 'removeFromFavorites':
    case 'track':
        return payload;
    default:
        return {};
    }
};

const track = <T>(config : Config, trackingType : TrackingType, trackingData : T) => {
    const encodeData = data => encodeURIComponent(btoa(JSON.stringify(data)));

    const img = document.createElement('img');
    img.style.display = 'none';
    if (!getUserIdCookie()) {
        setRandomUserIdCookie();
    }
    const user = {
        ...config.user,
        id: getUserIdCookie()
    };
    const deviceInfo = getDeviceInfo();
    const data = {
        ...trackingData,
        user,
        propertyId:   config.propertyId,
        trackingType,
        clientId:   getClientID(),
        merchantId: getMerchantID().join(','),
        deviceInfo
    };

    // paramsToBeaconUrl is a function that gives you the ability to override the beacon url
    // to whatever you want it to be based on the trackingType string and data object.
    // This can be useful for testing purposes, this feature won't be used by merchants.
    if (config.paramsToBeaconUrl) {
        img.src = config.paramsToBeaconUrl({ trackingType, data });
    } else {
        img.src = `https://www.paypal.com/targeting/track/${ trackingType }?data=${ encodeData(data) }`;
    }

    if (document.body) {
        document.body.appendChild(img);
    }
};

const trackCartEvent = <T>(config : Config, cartEventType : CartEventType, trackingData : T) =>
    track(config, 'cartEvent', { ...trackingData, cartEventType });

const defaultTrackerConfig = { user: { email: undefined, name: undefined } };

export const Tracker = (config? : Config = defaultTrackerConfig) => {
    const JL = getJetlore();
    const jetloreTrackTypes = [
        'view',
        'addToCart',
        'removeFromCart',
        'purchase',
        'search',
        'browse_section',
        'addToWishList',
        'removeFromWishList',
        'addToFavorites',
        'removeFromFavorites',
        'track'
    ];
    if (config.jetlore) {
        const {
            user_id,
            access_token,
            feed_id,
            div,
            lang
        } = config && config.jetlore;
        const trackingConfig : JetloreConfig = {
            cid: access_token,
            user_id,
            feed_id
        };
        if (!div) {
            trackingConfig.div = div;
        }
        if (!lang) {
            trackingConfig.lang = lang;
        }
        JL.tracking(trackingConfig);
    }
    const trackers = {
        view:       (data : ViewData) => track(config, 'view', data),
        addToCart:  (data : CartData) => {
            setCartCookie('add', data);
            return trackCartEvent(config, 'addToCart', data);
        },
        setCart:        (data : CartData) => {
            setCartCookie('set', data);
            return trackCartEvent(config, 'setCart', data);
        },
        removeFromCart: (data : RemoveCartData) => trackCartEvent(config, 'removeFromCart', data),
        purchase:       (data : PurchaseData) => track(config, 'purchase', data),
        setUser:        (data : UserData) => {
            config = {
                ...config,
                user: {
                    ...config.user,
                    email: data.user.email || ((config && config.user) || {}).email,
                    name:  data.user.name || ((config && config.user) || {}).name
                }
            };
            track(config, 'setUser', { oldUserId: getUserIdCookie() });
        },
        setPropertyId: (id : string) => {
            config.propertyId = id;
        }
    };
    const trackEvent = (type : string, data : Object) => {
        const isJetloreType = config.jetlore
            ? jetloreTrackTypes.includes(type)
            : false;
        if (config.jetlore && isJetloreType && data) {
            const jlData = getJetlorePayload(type, data);
            JL.tracker[type](jlData);
        }
        if (trackers[type]) {
            trackers[type](data);
        }
    };
    const identify = (cb : function) => {
        let url;
        if (config.paramsToTokenUrl) {
            url = config.paramsToTokenUrl();
        } else {
            url = 'https://paypal.com/muse/api/partner-token';
        }
        window.fetch(url, {
            method:      'POST',
            credentials: 'include',
            headers:     {
                'Content-Type': 'application/json'
            },
            body: JSON.stringify({
                merchantId: getMerchantID()[0],
                clientId:   getClientID()
            })
        }).then(res => {
            if (res.status !== 204) {
                cb({ success: false });
                return null;
            }
            return res.json();
        }).then(data => {
            if (!data) {
                return null;
            }
            cb({
                ...data,
                success: true
            });
        });
    };
    return {
        // bringing in tracking functions for backwards compatibility
        ...trackers,
        track: trackEvent,
        identify,
        getJetlorePayload
    };
};<|MERGE_RESOLUTION|>--- conflicted
+++ resolved
@@ -69,11 +69,7 @@
         email? : string, // mandatory if unbranded cart recovery
         name? : string
     |},
-<<<<<<< HEAD
-    properties? : Object,
-=======
-    propertyId? : string, 
->>>>>>> 63cdf30c
+    propertyId? : string,
     paramsToBeaconUrl? : ParamsToBeaconUrl,
     paramsToTokenUrl? : ParamsToTokenUrl,
     jetlore? : {|
