--- conflicted
+++ resolved
@@ -78,7 +78,6 @@
     });
 };
 
-<<<<<<< HEAD
 const exit = () => { // returns true if modal was shown
     // TODO: if identified - do nothing
     const email = localStorage.getItem('paypal-cr-user');
@@ -123,8 +122,8 @@
     document.body.addEventListener('mousemove', exitIntentListener);
 };
 
-const trackCartEvent = <T>(userData : UserData, cartEventType : CartEventType, trackingData : T) : Promise<void> =>
-    track(userData, 'cartEvent', { ...trackingData, cartEventType });
+const trackCartEvent = <T>(config : Config, cartEventType : CartEventType, trackingData : T) : Promise<void> =>
+    track(config, 'cartEvent', { ...trackingData, cartEventType });
 
 export const Tracker = (userData : UserData) => ({
     view:           (data : { pageUrl : string }) => track(userData, 'view', data),
@@ -132,21 +131,10 @@
     setCart:        (data : Cart) => trackCartEvent(userData, 'setCart', data),
     removeFromCart: (data : RemoveCart) => trackCartEvent(userData, 'removeFromCart', data),
     purchase:       (data : { cartId : string }) => track(userData, 'purchase', data),
-    start
-=======
-const trackCartEvent = <T>(config : Config, cartEventType : CartEventType, trackingData : T) : Promise<void> =>
-    track(config, 'cartEvent', { ...trackingData, cartEventType });
-
-export const Tracker = (config : Config) => ({
-    view:           (data : { pageUrl : string }) => track(config, 'view', data),
-    addToCart:      (data : Cart) => trackCartEvent(config, 'addToCart', data),
-    setCart:        (data : Cart) => trackCartEvent(config, 'setCart', data),
-    removeFromCart: (data : RemoveCart) => trackCartEvent(config, 'removeFromCart', data),
-    purchase:       (data : { cartId : string }) => track(config, 'purchase', data),
     setUser:        (data : { user : { id : string, name? : string, email? : string } }) => {
         config.user.id = data.user.id;
         config.user.name = data.user.name;
         config.user.email = data.user.email;
-    }
->>>>>>> 82b3e2a2
+    },
+    start
 });